--- conflicted
+++ resolved
@@ -5,14 +5,8 @@
 class StyleObserver:
     """Generic class for observing style-based annotations in sequences.
 
-<<<<<<< HEAD
     The provided subclasses each observe one particular type of DNA sequence
     annotation, such as the highlight color, bold text, underlines, etc.
-=======
-    The subclasses observe each one particular type of sequence annotation
-    such as the highlight color, bold text, underlines, etc.
-
->>>>>>> 9731fe32
     """
 
     def __init__(self):
@@ -48,8 +42,9 @@
     def msword_runs_to_record(self, runs, is_protein=False):
         feature_records = [
             (
-                sequence_to_annotated_record(text, is_protein=is_protein,
-                                             **{self.name: val})
+                sequence_to_annotated_record(
+                    text, is_protein=is_protein, **{self.name: val}
+                )
                 if val
                 else sequence_to_record(text, is_protein=is_protein)
             )

import os

from copy import deepcopy
from Bio.Seq import Seq
from Bio import SeqIO
from Bio.SeqRecord import SeqRecord
<<<<<<< HEAD

try:
    # Biopython <1.78
    from Bio.Alphabet import DNAAlphabet

    has_dna_alphabet = True
except ImportError:
    # Biopython >=1.78
    has_dna_alphabet = False
=======
from Bio.Alphabet import generic_dna, generic_protein
>>>>>>> 9731fe32
from Bio.SeqFeature import SeqFeature, FeatureLocation


def annotate_record(
    seqrecord, location="full", feature_type="misc_feature", margin=0, **qualifiers
):
    """Add a feature to a Biopython SeqRecord.

    Parameters
    ----------

    seqrecord
      The Biopython SeqRecord to be annotated.

    location
      Either (start, end) or (start, end, strand). (strand defaults to +1).

    feature_type
      The type associated with the feature.

    margin
      Number of extra bases added on each side of the given location.

    qualifiers
      Dictionary that will be the Biopython feature's `qualifiers` attribute.
    """
    if location == "full":
        location = (margin, len(seqrecord) - margin)

    strand = location[2] if len(location) == 3 else 1
    seqrecord.features.append(
        SeqFeature(
            FeatureLocation(location[0], location[1], strand),
            qualifiers=qualifiers,
            type=feature_type,
        )
    )

<<<<<<< HEAD

def sequence_to_record(sequence, id="<unknown id>", name="<unknown name>"):
    """Return a SeqRecord of the sequence, ready to be Genbanked."""
    if has_dna_alphabet:  # Biopython <1.78
        seq = Seq(sequence, alphabet=DNAAlphabet())
    else:
        seq = Seq(sequence)

    seqrecord = SeqRecord(seq, id=id, name=name)
    seqrecord.annotations["molecule_type"] = "DNA"

    return seqrecord


def sequence_to_annotated_record(
    sequence,
    id="<unknown id>",
    name="<unknown name>",
    feature_type="misc_feature",
    **qualifiers
):
    record = sequence_to_record(sequence)
=======
def sequence_to_record(sequence, id='<unknown id>',
                       name='<unknown name>',
                       is_protein=False):
    """Return a SeqRecord of the sequence, ready to be Genbanked."""
    alph = generic_protein if is_protein else generic_dna
    return SeqRecord(Seq(sequence, alphabet=alph), id=id, name=name)

def sequence_to_annotated_record(sequence, id='<unknown id>',
                                 name='<unknown name>',
                                 feature_type='misc_feature',
                                 is_protein=False,
                                 **qualifiers):
    record = sequence_to_record(sequence, is_protein=is_protein)
>>>>>>> 9731fe32
    annotate_record(record, feature_type=feature_type, **qualifiers)
    return record


genetic_code = "ABCDGHKMNRSTVWY"
nucleotides_set = set(genetic_code + genetic_code.lower())
protein_code = 'ACDEFGHIKLMNPQRSTVWYX'
aminoacids_set = set(protein_code + protein_code.lower())

<<<<<<< HEAD

def string_is_sequence(string):
    return len(string) and (set(string) <= nucleotides_set)


def records_to_genbank(records, path=".", extension=".gbk"):
=======
def string_is_sequence(string, is_protein=False):
    if is_protein:
        return len(string) and (set(string) <= aminoacids_set)
    else:
        return len(string) and (set(string) <= nucleotides_set)

def records_to_genbank(records, path='.', extension=None, is_protein=False):
    if not extension:
        if is_protein:
            extension = '.gp'
        else:
            extension = '.gbk'
>>>>>>> 9731fe32
    name_duplicates = {}
    for record in records:
        name = record.id.replace('/', '-')
        if name in name_duplicates:
            name_duplicates[name] += 1
            name = "%s_%03d" % (name, name_duplicates[name])
<<<<<<< HEAD
        SeqIO.write(record, os.path.join(path, name + extension), "genbank")
=======
        out_record = deepcopy(record)
        out_record.name = record.name[:20]
        SeqIO.write(out_record, os.path.join(path, name+extension), 'genbank')

def records_to_fasta(records, filename):
    name_duplicates = {}
    out_records = []
    for record in records:
        name = record.id
        out_record = deepcopy(record)
        if name in name_duplicates:
            name_duplicates[name] += 1
            out_record.id = "%s_%03d" % (name, name_duplicates[name])
        out_records.append(out_record)
    SeqIO.write(out_records, filename, 'fasta')
>>>>>>> 9731fe32
<|MERGE_RESOLUTION|>--- conflicted
+++ resolved
@@ -4,19 +4,16 @@
 from Bio.Seq import Seq
 from Bio import SeqIO
 from Bio.SeqRecord import SeqRecord
-<<<<<<< HEAD
 
 try:
     # Biopython <1.78
     from Bio.Alphabet import DNAAlphabet
+    from Bio.Alphabet import generic_protein
 
     has_dna_alphabet = True
 except ImportError:
     # Biopython >=1.78
     has_dna_alphabet = False
-=======
-from Bio.Alphabet import generic_dna, generic_protein
->>>>>>> 9731fe32
 from Bio.SeqFeature import SeqFeature, FeatureLocation
 
 
@@ -55,17 +52,24 @@
         )
     )
 
-<<<<<<< HEAD
 
-def sequence_to_record(sequence, id="<unknown id>", name="<unknown name>"):
+def sequence_to_record(
+    sequence, id="<unknown id>", name="<unknown name>", is_protein=False
+):
     """Return a SeqRecord of the sequence, ready to be Genbanked."""
     if has_dna_alphabet:  # Biopython <1.78
-        seq = Seq(sequence, alphabet=DNAAlphabet())
+        if is_protein:
+            seq = Seq(sequence, alphabet=generic_protein)
+        else:
+            seq = Seq(sequence, alphabet=DNAAlphabet())
     else:
         seq = Seq(sequence)
 
     seqrecord = SeqRecord(seq, id=id, name=name)
-    seqrecord.annotations["molecule_type"] = "DNA"
+    if is_protein:
+        seqrecord.annotations["molecule_type"] = "protein"
+    else:
+        seqrecord.annotations["molecule_type"] = "DNA"
 
     return seqrecord
 
@@ -75,76 +79,39 @@
     id="<unknown id>",
     name="<unknown name>",
     feature_type="misc_feature",
+    is_protein=False,
     **qualifiers
 ):
-    record = sequence_to_record(sequence)
-=======
-def sequence_to_record(sequence, id='<unknown id>',
-                       name='<unknown name>',
-                       is_protein=False):
-    """Return a SeqRecord of the sequence, ready to be Genbanked."""
-    alph = generic_protein if is_protein else generic_dna
-    return SeqRecord(Seq(sequence, alphabet=alph), id=id, name=name)
-
-def sequence_to_annotated_record(sequence, id='<unknown id>',
-                                 name='<unknown name>',
-                                 feature_type='misc_feature',
-                                 is_protein=False,
-                                 **qualifiers):
     record = sequence_to_record(sequence, is_protein=is_protein)
->>>>>>> 9731fe32
     annotate_record(record, feature_type=feature_type, **qualifiers)
     return record
 
 
 genetic_code = "ABCDGHKMNRSTVWY"
 nucleotides_set = set(genetic_code + genetic_code.lower())
-protein_code = 'ACDEFGHIKLMNPQRSTVWYX'
+protein_code = "ACDEFGHIKLMNPQRSTVWYX"
 aminoacids_set = set(protein_code + protein_code.lower())
 
-<<<<<<< HEAD
 
-def string_is_sequence(string):
-    return len(string) and (set(string) <= nucleotides_set)
-
-
-def records_to_genbank(records, path=".", extension=".gbk"):
-=======
 def string_is_sequence(string, is_protein=False):
     if is_protein:
         return len(string) and (set(string) <= aminoacids_set)
     else:
         return len(string) and (set(string) <= nucleotides_set)
 
-def records_to_genbank(records, path='.', extension=None, is_protein=False):
-    if not extension:
+
+def records_to_genbank(records, path=".", extension=None, is_protein=False):
+    if extension is None:
         if is_protein:
-            extension = '.gp'
+            extension = ".gp"
         else:
-            extension = '.gbk'
->>>>>>> 9731fe32
+            extension = ".gbk"
     name_duplicates = {}
     for record in records:
-        name = record.id.replace('/', '-')
+        name = record.id.replace("/", "-")
         if name in name_duplicates:
             name_duplicates[name] += 1
             name = "%s_%03d" % (name, name_duplicates[name])
-<<<<<<< HEAD
-        SeqIO.write(record, os.path.join(path, name + extension), "genbank")
-=======
         out_record = deepcopy(record)
         out_record.name = record.name[:20]
-        SeqIO.write(out_record, os.path.join(path, name+extension), 'genbank')
-
-def records_to_fasta(records, filename):
-    name_duplicates = {}
-    out_records = []
-    for record in records:
-        name = record.id
-        out_record = deepcopy(record)
-        if name in name_duplicates:
-            name_duplicates[name] += 1
-            out_record.id = "%s_%03d" % (name, name_duplicates[name])
-        out_records.append(out_record)
-    SeqIO.write(out_records, filename, 'fasta')
->>>>>>> 9731fe32
+        SeqIO.write(out_record, os.path.join(path, name + extension), "genbank")